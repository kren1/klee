--- conflicted
+++ resolved
@@ -27,14 +27,10 @@
 #include <sys/mtio.h>
 #include <termios.h>
 #include <sys/select.h>
-<<<<<<< HEAD
 #include <ctype.h>
 #include <net/if.h>
 #include <stdbool.h>
 #include <sys/mman.h>
-
-=======
->>>>>>> 8f2bc3a7
 #include <klee/klee.h>
 #include <sys/time.h>
 
@@ -85,27 +81,6 @@
     return 0;
   }
   return syscall(__NR_access, __concretize_string(pathname), mode);
-<<<<<<< HEAD
-}
-
-int euidaccess(const char *pathname, int mode) {
-  exe_disk_file_t *dfile = __get_sym_file(pathname);
-  
-#ifdef _DEBUG_STUBS
-  printf("euidaccess %s\n", pathname);
-#endif
-  if (dfile) {
-    /* XXX we should check against stat values but we also need to
-       enforce in open and friends then. */
-    return 0;
-  } else {
-    int r = syscall(__NR_access, __concretize_string(pathname), mode);
-    if (r == -1)
-      errno = klee_get_errno();
-    return r;
-  } 
-=======
->>>>>>> 8f2bc3a7
 }
 
 
